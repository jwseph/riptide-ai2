import json
import os
import cv2
import asyncio
import base64
import re
import numpy as np
from openai import AsyncOpenAI     # <-- switched to asyncopenai
from dotenv import load_dotenv
from typing import List, Union

# ─── Load environment variables ─────────────────────────────────────────────────
load_dotenv()

# ─── Configuration ─────────────────────────────────────────────────────────────
VIDEO_PATH    = "girl_drown.mp4"                # your local video file
FRAME_DELAY   = 0.5                             # seconds between frames
API_KEY       = os.getenv("OPENAI_API_KEY")
client        = AsyncOpenAI(api_key=API_KEY)

# ─── Helpers ────────────────────────────────────────────────────────────────────

def downscale_image_for_openai(frame, max_width=640, max_height=480):
    """
    Downscale an image to a reasonable size for OpenAI API calls to reduce costs.
    """
    height, width = frame.shape[:2]
    
    # If image is already smaller than max dimensions, return as is
    if width <= max_width and height <= max_height:
        return frame
    
    # Calculate the scaling factor
    scale_width = max_width / width
    scale_height = max_height / height
    scale = min(scale_width, scale_height)
    
    # Calculate new dimensions
    new_width = int(width * scale)
    new_height = int(height * scale)
    
    # Resize image
    resized_image = cv2.resize(frame, (new_width, new_height), interpolation=cv2.INTER_AREA)
    
    print(f"[debug] Resized image from {width}x{height} to {new_width}x{new_height}")
    return resized_image

def downscale_data_url(data_url, max_width=640, max_height=480):
    """
    Downscale an image in data URL format for OpenAI API calls to reduce costs.
    """
    # Check if data URL needs processing
    pattern = r'data:image\/([a-zA-Z]+);base64,(.+)'
    match = re.match(pattern, data_url)
    
    if not match:
        print("[debug] Not a valid data URL format, returning as is")
        return data_url
        
    img_format, base64_data = match.groups()
    
    # Decode base64 to image
    img_data = base64.b64decode(base64_data)
    nparr = np.frombuffer(img_data, np.uint8)
    img = cv2.imdecode(nparr, cv2.IMREAD_COLOR)
    
    if img is None:
        print("[debug] Failed to decode image from data URL, returning as is")
        return data_url
    
    # Get current dimensions
    height, width = img.shape[:2]
    
    # Check if downscaling is needed
    if width <= max_width and height <= max_height:
        print("[debug] Image already within size limits, no resizing needed")
        return data_url
    
    # Downscale the image
    resized_img = downscale_image_for_openai(img, max_width, max_height)
    
    # Convert back to data URL
    success, buffer = cv2.imencode(f'.{img_format.lower()}', resized_img)
    if not success:
        print("[debug] Failed to encode resized image, returning original data URL")
        return data_url
    
    b64_resized = base64.b64encode(buffer).decode('ascii')
    resized_data_url = f'data:image/{img_format};base64,{b64_resized}'
    
    print(f"[debug] Resized data URL from approx. {len(data_url)} to {len(resized_data_url)} chars")
    return resized_data_url

def frame_to_data_url(frame, for_openai=True):
    """
    Encode an OpenCV BGR frame (numpy array) into a JPEG Data URL.
    """
    print("[debug] Encoding frame to JPEG data URL...")
    
    # Downscale if needed for OpenAI
    if for_openai:
        frame = downscale_image_for_openai(frame)
    
    success, buffer = cv2.imencode(".jpg", frame)
    if not success:
        raise RuntimeError("Failed to encode frame to JPEG")
    b64 = base64.b64encode(buffer).decode("ascii")
    data_url = f"data:image/jpeg;base64,{b64}"
    print("[debug] Frame encoded, length:", len(data_url))
    return data_url

def extract_frames_in_memory(video_path, frame_delay):
    """
    Yield frames (as numpy arrays) from `video_path` every `frame_delay` seconds.
    """
    print(f"[debug] Opening video file: {video_path}")
    cap = cv2.VideoCapture(video_path)
    fps = cap.get(cv2.CAP_PROP_FPS)
    if not fps or fps <= 0:
        raise RuntimeError("Could not read FPS from video")
    print(f"[debug] Video FPS: {fps}")
    
    interval = max(int(round(fps * frame_delay)), 1)
    print(f"[debug] Frame interval (in frames): {interval}")

    idx = 0
    count = 0
    while True:
        ret, frame = cap.read()
        if not ret:
            print("[debug] End of video stream reached.")
            break
        if idx % interval == 0:
            print(f"[debug] Yielding frame #{count} (video frame idx: {idx})")
            yield frame
            count += 1
        idx += 1

    cap.release()
    print(f"[debug] Released video capture, total frames yielded: {count}")

# ─── Async Photo Analyzer ───────────────────────────────────────────────────────

async def analyze_photo_dataurl(data_url: str, index: int | None = None) -> str:
    # await asyncio.sleep(5)
    # return '{"test": "Temporarily disabled"}'
    """
    Send the image (as a Data URL) to OpenAI's Responses API (gpt-4o)
    and return a summary of what's in the photo.
    """
    print(f"[debug] [{index}] Sending image to GPT-4o for analysis...")
    
    # Downscale the image in the data URL if needed
    data_url = downscale_data_url(data_url)
    
    prompt = """
<<<<<<< HEAD

    You are an AI model for training purposes (not a real lifeguard).
    Task: Given a video clip of someone in water, classify their behavior as Swimming or Drowning using the criteria below. For each person you label, list the specific cues you observed, and determine whether they look drowning or just swimming, based on previous observation too


    Identification Criteria
    1. Body Orientation & Motion


    Swimming: Torso stays horizontal and moves smoothly through the water.


    Drowning: Body becomes nearly vertical, hips stay low, and may bob up and down without forward tilt.


    2. Arm Movement


    Swimming: Arms execute coordinated full strokes (e.g. freestyle, breaststroke), pushing water backward.


    Drowning: Arms extend out to the sides and press down on the surface—like climbing an invisible ladder—instead of stroking above the head.


    3. Leg Action & Forward Progress


    Swimming: Legs kick steadily (flutter or whip kick) in sync with the arms, producing clear forward movement.


    Drowning: Legs kick weakly or hang limply; despite frantic arm presses, there is little to no forward progress.


    4. Head Position & Breathing


    Swimming: Head rotates smoothly to breathe, lifting above the surface in a regular rhythm; eyes are open and focused.


    Drowning: Head tilts back (chin up) so the mouth bobs at or just below the waterline, gasping rapidly—too preoccupied with breathing to call for help.


    5. Facial & Hair Cues


    Victims may have hair plastered over the face and cannot brush it away.


    Eyes may appear glassy, closed, or unfocused.


    7. Duration


    Swimming: Patterns of stroke and breathing repeat reliably and can be sustained indefinitely.


    Drowning: Panic response is brief (about 20–60 seconds) before the person submerges.


    Step-by-Step Identification
    Assess Body Line:


    If the torso is horizontal and gliding → Swimming


    If the body is vertical and bobbing → Drowning


    Watch the Arms:


    Full, rhythmic strokes pulling water backward → Swimming


    Lateral pressing motions at the water’s surface → Drowning


    Check the Legs:


    Strong, timed kicks driving forward movement → Swimming


    Weak or absent kicks with no net motion → Drowning


    Observe Breathing:


    Lift, inhale, submerge in a steady cycle → Swimming


    Rapid, panicked gasps at the waterline → Drowning


    Listen and Look for Sound:


    Splashing, talking, or shouting → Swimming


    Silence or only faint splashes → Drowning


    Measure Progress:


    Moves toward safety or across a lap → Swimming


    Drifts in place or stalls despite effort → Drowning


    Note Timing:


    Repeating stroke patterns → Swimming


    Brief, frantic struggle then sinking → Drowning


    Quick “Red Flags” to Trigger a Drowning Alert
    Nearly vertical posture, body bobbing


    Mouth at waterline, rapid gasping


    Arms pressing down rather than stroking


    Legs inactive or kicking weakly


    Silent struggle with minimal splash


    Hair covering the face; glassy or closed eyes


=======
    You are an AI model for training purposes (not a real lifeguard).
    Task: Given a video clip of someone in water, classify their behavior as Swimming or Drowning using the criteria below. For each person you label, list the specific cues you observed.

    Identification Criteria
    1. Body Orientation & Motion

    Swimming: Torso stays horizontal and moves smoothly through the water.

    Drowning: Body becomes nearly vertical, hips stay low, and may bob up and down without forward tilt.

    2. Arm Movement

    Swimming: Arms execute coordinated full strokes (e.g. freestyle, breaststroke), pushing water backward.

    Drowning: Arms extend out to the sides and press down on the surface—like climbing an invisible ladder—instead of stroking above the head.

    3. Leg Action & Forward Progress

    Swimming: Legs kick steadily (flutter or whip kick) in sync with the arms, producing clear forward movement.

    Drowning: Legs kick weakly or hang limply; despite frantic arm presses, there is little to no forward progress.

    4. Head Position & Breathing

    Swimming: Head rotates smoothly to breathe, lifting above the surface in a regular rhythm; eyes are open and focused.

    Drowning: Head tilts back (chin up) so the mouth bobs at or just below the waterline, gasping rapidly—too preoccupied with breathing to call for help.

    5. Facial & Hair Cues

    Victims may have hair plastered over the face and cannot brush it away.

    Eyes may appear glassy, closed, or unfocused.

    6. Behavioral Signs & Sound

    Swimming: You'll hear audible splashes, exhalations, talking, or purposeful waving.

    Drowning: The struggle is almost always silent—there's no calling out or waving because the body's reflex to breathe dominates.

    7. Duration

    Swimming: Patterns of stroke and breathing repeat reliably and can be sustained indefinitely.

    Drowning: Panic response is brief (about 20–60 seconds) before the person submerges.

    Step-by-Step Identification
    Assess Body Line:

    If the torso is horizontal and gliding → Swimming

    If the body is vertical and bobbing → Drowning

    Watch the Arms:

    Full, rhythmic strokes pulling water backward → Swimming

    Lateral pressing motions at the water's surface → Drowning

    Check the Legs:

    Strong, timed kicks driving forward movement → Swimming

    Weak or absent kicks with no net motion → Drowning

    Observe Breathing:

    Lift, inhale, submerge in a steady cycle → Swimming

    Rapid, panicked gasps at the waterline → Drowning

    Listen and Look for Sound:

    Splashing, talking, or shouting → Swimming

    Silence or only faint splashes → Drowning

    Measure Progress:

    Moves toward safety or across a lap → Swimming

    Drifts in place or stalls despite effort → Drowning

    Note Timing:

    Repeating stroke patterns → Swimming

    Brief, frantic struggle then sinking → Drowning

    Quick "Red Flags" to Trigger a Drowning Alert
    Nearly vertical posture, body bobbing

    Mouth at waterline, rapid gasping

    Arms pressing down rather than stroking

    Legs inactive or kicking weakly

    Silent struggle with minimal splash

    Hair covering the face; glassy or closed eyes

>>>>>>> b5a3a9b1
    Use these cues to label each swimmer in the clip.
    """

    content = [
        {"type": "input_text",  "text": prompt},
        {"type": "input_image", "image_url": data_url, "detail": "high"},
    ]
    response = await client.responses.create(
        model="gpt-4o",
        input=[{"role": "user", "content": content}],
        temperature=0.0,
    )
    summary = response.output_text
    print(f"[debug] [{index}] Received summary (length {len(summary)}).")
    return summary

async def summarize_drowning_likelihood(history: str) -> str:
    """
    Accept past ~40 snapshot summary information as string
    to determine likelihood that anybody could be drowning.
    You are not a lifeguard, but rather pretend you're an additional safety
    mechanism that can look at history and help determine if there's
    a chance of somebody drowning.

    Output types:
    Not detected
    Potential drowning
    High-risk drowning

    Some rules of thumb: False positives are infinitely better than false negatives.
    Drowning people often go unnoticed because they look like regular people in a pool.
    Usually they don't thrash around, and silently sink in the pool.

    Input a string combination of JSON objects with the following format
    containing snapshot summary data of multiple people. The objects don't need
    to be in exact same structure.
    """

    # await asyncio.sleep(8)
    # return "Potential drowning"

    prompt = f"""

    Summarize super concisely from the past 40 snapshots (over ~20 seconds)
    If a non-negligible amount of the snapshots say drowning, then say "ALERT DROWNING RISK"
    or something similar IN ALL CAPS FOR EMPHASIS, with "ALERT" is must include substring.
    Otherwise, say "no drowning detected".

    {history}
    """

    content = [
        {"type": "input_text",  "text": prompt},
    ]
    response = await client.responses.create(
        model="gpt-4o",
        input=[{"role": "user", "content": content}],
        temperature=0.0,
    )
    likelihood = response.output_text
    print(f"[debug] Summarize Drowning Likelihood (length {len(likelihood)}).")
    return likelihood


async def get_rectangles(data_url: str) -> List[Union[tuple[int, int, int, int], list[int, int, int, int]]]:
    # Downscale the image in the data URL if needed
    data_url = downscale_data_url(data_url)
    
    prompt = """You are an AI model for training purposes (not a real lifeguard).
    Task: Given a video clip of someone in water, classify their behavior as Swimming or Drowning using the criteria below. For each person you label, list the specific cues you observed, and determine whether they look drowning or just swimming, based on previous observation too

    Identification Criteria
    1. Body Orientation & Motion

    Swimming: Torso stays horizontal and moves smoothly through the water.

    Drowning: Body becomes nearly vertical, hips stay low, and may bob up and down without forward tilt.

    2. Arm Movement

    Swimming: Arms execute coordinated full strokes (e.g. freestyle, breaststroke), pushing water backward.

    Drowning: Arms extend out to the sides and press down on the surface—like climbing an invisible ladder—instead of stroking above the head.

    3. Leg Action & Forward Progress

    Swimming: Legs kick steadily (flutter or whip kick) in sync with the arms, producing clear forward movement.

    Drowning: Legs kick weakly or hang limply; despite frantic arm presses, there is little to no forward progress.

    4. Head Position & Breathing

    Swimming: Head rotates smoothly to breathe, lifting above the surface in a regular rhythm; eyes are open and focused.

    Drowning: Head tilts back (chin up) so the mouth bobs at or just below the waterline, gasping rapidly—too preoccupied with breathing to call for help.

    5. Facial & Hair Cues

    Victims may have hair plastered over the face and cannot brush it away.

    Eyes may appear glassy, closed, or unfocused.

    7. Duration

    Swimming: Patterns of stroke and breathing repeat reliably and can be sustained indefinitely.

    Drowning: Panic response is brief (about 20–60 seconds) before the person submerges.

    Step-by-Step Identification
    Assess Body Line:

    If the torso is horizontal and gliding → Swimming

    If the body is vertical and bobbing → Drowning

    Watch the Arms:

    Full, rhythmic strokes pulling water backward → Swimming

    Lateral pressing motions at the water’s surface → Drowning

    Check the Legs:

    Strong, timed kicks driving forward movement → Swimming

    Weak or absent kicks with no net motion → Drowning

    Observe Breathing:

    Lift, inhale, submerge in a steady cycle → Swimming

    Rapid, panicked gasps at the waterline → Drowning

    Listen and Look for Sound:

    Splashing, talking, or shouting → Swimming

    Silence or only faint splashes → Drowning

    Measure Progress:

    Moves toward safety or across a lap → Swimming

    Drifts in place or stalls despite effort → Drowning

    Note Timing:

    Repeating stroke patterns → Swimming

    Brief, frantic struggle then sinking → Drowning

    Quick “Red Flags” to Trigger a Drowning Alert
    Nearly vertical posture, body bobbing

    Mouth at waterline, rapid gasping

    Arms pressing down rather than stroking

    Legs inactive or kicking weakly

    Silent struggle with minimal splash

    Hair covering the face; glassy or closed eyes

    Use these cues to label each swimmer in the clip.

    """
    content = [
        {"type": "input_text",  "text": prompt},
        {"type": "input_image", "image_url": data_url, "detail": "high"},
    ]
    response = await client.responses.create(
        model="gpt-4o",
        input=[{"role": "user", "content": content}],
        temperature=0.0,
    )
    print(response.output_text)
    rects = json.loads(response.output_text)
    print(f"[debug] get_rectangles {rects}")
    return rects

def draw_rectangles(
    img_path: str,
    rects: List[Union[tuple[int, int, int, int], list[int, int, int, int]]]
) -> None:
    """
    Load an image, draw green rectangles of thickness 2, and overwrite the original file.

    Args:
        img_path: Path to the image file.
        rects: List of 4-element tuples or lists, each as (x1, y1, x2, y2).
    """
    img = cv2.imread(img_path)
    if img is None:
        raise FileNotFoundError(f"Cannot load image at {img_path!r}")

    for rect in rects:
        x1, y1, x2, y2 = rect
        cv2.rectangle(img, (x1, y1), (x2, y2), (0, 255, 0), 2)

    cv2.imwrite(img_path, img)



# ─── Main ───────────────────────────────────────────────────────────────────────

async def main():
    # 1. Extract frames in memory & convert to Data URLs
    print("[debug] Starting frame extraction...")
    data_urls = []
    for frame in extract_frames_in_memory(VIDEO_PATH, FRAME_DELAY):
        # Use the updated frame_to_data_url with for_openai=True for OpenAI calls
        url = frame_to_data_url(frame, for_openai=True)
        data_urls.append(url)
    total = len(data_urls)
    print(f"[debug] Prepared {total} frame Data URLs in memory.")

    # 2. Analyze all frames in parallel
    print("[debug] Launching analysis tasks...")
    tasks = [
        analyze_photo_dataurl(url, i)
        for i, url in enumerate(data_urls)
    ]
    summaries = await asyncio.gather(*tasks)

    # 3. Print each frame's summary
    print("[debug] All analyses complete. Printing summaries...\n")
    for i, text in enumerate(summaries):
        print(f"[Frame {i:03d}]: {text}\n")

async def main_rectangles():
    image_path = 'output_photos/frame_000020.jpg'
    # Read the image
    img = cv2.imread(image_path)
    if img is None:
        raise FileNotFoundError(f"Cannot load image at {image_path}")
    
    # Downscale for OpenAI
    img = downscale_image_for_openai(img)
    
    # Convert to data URL
    success, buffer = cv2.imencode(".jpg", img)
    if not success:
        raise RuntimeError("Failed to encode frame to JPEG")
    b64 = base64.b64encode(buffer).decode("utf-8")
    data_url = f"data:image/jpeg;base64,{b64}"
    print(f"[debug] Data URL: {data_url[:100]}... (length: {len(data_url)})")

    # get rectangles
    rects = await get_rectangles(data_url)
    print(f"[debug] Rectangles: {rects}")

    # draw rectangles
    draw_rectangles(image_path.removesuffix('.jpg')+'_rects.jpg', rects)

if __name__ == "__main__":
    # print("[debug] Running main()")
    # asyncio.run(main())
    # print("[debug] Done.")

    # rectangles = [(155, 197, 576, 490)]
    # draw_rectangles("output_photos/20250426-225424_a5ec95d7.jpg", rectangles)

    asyncio.run(main_rectangles())<|MERGE_RESOLUTION|>--- conflicted
+++ resolved
@@ -154,200 +154,55 @@
     data_url = downscale_data_url(data_url)
     
     prompt = """
-<<<<<<< HEAD
-
     You are an AI model for training purposes (not a real lifeguard).
-    Task: Given a video clip of someone in water, classify their behavior as Swimming or Drowning using the criteria below. For each person you label, list the specific cues you observed, and determine whether they look drowning or just swimming, based on previous observation too
-
+    Task: Given a video clip of someone in water, classify their behavior as Swimming or Drowning using the criteria below. For each person you label, list the specific cues you observed.
 
     Identification Criteria
     1. Body Orientation & Motion
 
-
     Swimming: Torso stays horizontal and moves smoothly through the water.
 
-
     Drowning: Body becomes nearly vertical, hips stay low, and may bob up and down without forward tilt.
 
-
     2. Arm Movement
 
-
     Swimming: Arms execute coordinated full strokes (e.g. freestyle, breaststroke), pushing water backward.
 
-
     Drowning: Arms extend out to the sides and press down on the surface—like climbing an invisible ladder—instead of stroking above the head.
 
-
     3. Leg Action & Forward Progress
 
-
     Swimming: Legs kick steadily (flutter or whip kick) in sync with the arms, producing clear forward movement.
 
-
     Drowning: Legs kick weakly or hang limply; despite frantic arm presses, there is little to no forward progress.
 
-
     4. Head Position & Breathing
 
-
     Swimming: Head rotates smoothly to breathe, lifting above the surface in a regular rhythm; eyes are open and focused.
 
-
     Drowning: Head tilts back (chin up) so the mouth bobs at or just below the waterline, gasping rapidly—too preoccupied with breathing to call for help.
 
-
     5. Facial & Hair Cues
 
-
     Victims may have hair plastered over the face and cannot brush it away.
 
-
     Eyes may appear glassy, closed, or unfocused.
 
+    6. Behavioral Signs & Sound
+
+    Swimming: You'll hear audible splashes, exhalations, talking, or purposeful waving.
+
+    Drowning: The struggle is almost always silent—there's no calling out or waving because the body's reflex to breathe dominates.
 
     7. Duration
 
-
     Swimming: Patterns of stroke and breathing repeat reliably and can be sustained indefinitely.
 
-
     Drowning: Panic response is brief (about 20–60 seconds) before the person submerges.
-
 
     Step-by-Step Identification
     Assess Body Line:
 
-
-    If the torso is horizontal and gliding → Swimming
-
-
-    If the body is vertical and bobbing → Drowning
-
-
-    Watch the Arms:
-
-
-    Full, rhythmic strokes pulling water backward → Swimming
-
-
-    Lateral pressing motions at the water’s surface → Drowning
-
-
-    Check the Legs:
-
-
-    Strong, timed kicks driving forward movement → Swimming
-
-
-    Weak or absent kicks with no net motion → Drowning
-
-
-    Observe Breathing:
-
-
-    Lift, inhale, submerge in a steady cycle → Swimming
-
-
-    Rapid, panicked gasps at the waterline → Drowning
-
-
-    Listen and Look for Sound:
-
-
-    Splashing, talking, or shouting → Swimming
-
-
-    Silence or only faint splashes → Drowning
-
-
-    Measure Progress:
-
-
-    Moves toward safety or across a lap → Swimming
-
-
-    Drifts in place or stalls despite effort → Drowning
-
-
-    Note Timing:
-
-
-    Repeating stroke patterns → Swimming
-
-
-    Brief, frantic struggle then sinking → Drowning
-
-
-    Quick “Red Flags” to Trigger a Drowning Alert
-    Nearly vertical posture, body bobbing
-
-
-    Mouth at waterline, rapid gasping
-
-
-    Arms pressing down rather than stroking
-
-
-    Legs inactive or kicking weakly
-
-
-    Silent struggle with minimal splash
-
-
-    Hair covering the face; glassy or closed eyes
-
-
-=======
-    You are an AI model for training purposes (not a real lifeguard).
-    Task: Given a video clip of someone in water, classify their behavior as Swimming or Drowning using the criteria below. For each person you label, list the specific cues you observed.
-
-    Identification Criteria
-    1. Body Orientation & Motion
-
-    Swimming: Torso stays horizontal and moves smoothly through the water.
-
-    Drowning: Body becomes nearly vertical, hips stay low, and may bob up and down without forward tilt.
-
-    2. Arm Movement
-
-    Swimming: Arms execute coordinated full strokes (e.g. freestyle, breaststroke), pushing water backward.
-
-    Drowning: Arms extend out to the sides and press down on the surface—like climbing an invisible ladder—instead of stroking above the head.
-
-    3. Leg Action & Forward Progress
-
-    Swimming: Legs kick steadily (flutter or whip kick) in sync with the arms, producing clear forward movement.
-
-    Drowning: Legs kick weakly or hang limply; despite frantic arm presses, there is little to no forward progress.
-
-    4. Head Position & Breathing
-
-    Swimming: Head rotates smoothly to breathe, lifting above the surface in a regular rhythm; eyes are open and focused.
-
-    Drowning: Head tilts back (chin up) so the mouth bobs at or just below the waterline, gasping rapidly—too preoccupied with breathing to call for help.
-
-    5. Facial & Hair Cues
-
-    Victims may have hair plastered over the face and cannot brush it away.
-
-    Eyes may appear glassy, closed, or unfocused.
-
-    6. Behavioral Signs & Sound
-
-    Swimming: You'll hear audible splashes, exhalations, talking, or purposeful waving.
-
-    Drowning: The struggle is almost always silent—there's no calling out or waving because the body's reflex to breathe dominates.
-
-    7. Duration
-
-    Swimming: Patterns of stroke and breathing repeat reliably and can be sustained indefinitely.
-
-    Drowning: Panic response is brief (about 20–60 seconds) before the person submerges.
-
-    Step-by-Step Identification
-    Assess Body Line:
-
     If the torso is horizontal and gliding → Swimming
 
     If the body is vertical and bobbing → Drowning
@@ -401,7 +256,6 @@
 
     Hair covering the face; glassy or closed eyes
 
->>>>>>> b5a3a9b1
     Use these cues to label each swimmer in the clip.
     """
 
